<!DOCTYPE html>
<<<<<<< HEAD
<html lang="en">
  <head>
    <meta charset="UTF-8" />
    <meta name="viewport" content="width=device-width, initial-scale=1.0" />
    <title>SSB Package Statistics: Interactive Results Viewer</title>
    <!-- Tabulator CSS -->
    <link
      rel="stylesheet"
      href="https://unpkg.com/tabulator-tables/dist/css/tabulator.min.css"
    />
    <style>
      body {
        font-family: Arial, sans-serif;
        margin: 20px;
      }

      h1 {
        font-size: 2rem; /* Adjust heading font size */
      }

      #table-container {
        margin-top: 20px;
        font-size: 0.9rem; /* Adjust table font size */
      }

      .actions {
        margin-bottom: 20px;
        display: flex;
        gap: 10px; /* Spacing between buttons */
      }

      .action-button {
        padding: 10px 20px;
        background-color: #007bff;
        color: white;
        border: none;
        border-radius: 5px;
        cursor: pointer;
        text-decoration: none; /* Ensure the text inside links isn't underlined */
        text-align: center; /* Center the text */
        font-size: 1rem; /* Adjust button font size */
        display: inline-block; /* Ensure consistency for anchor buttons */
      }

      .action-button:hover {
        background-color: #0056b3;
      }

      button.action-button {
        all: unset; /* Reset default browser styles for buttons */
        display: inline-block; /* Ensure consistency with anchor buttons */
        padding: 10px 20px;
        background-color: #007bff;
        color: white;
        border: none;
        border-radius: 5px;
        cursor: pointer;
        text-align: center;
        font-size: 1rem;
      }

      button.action-button:hover {
        background-color: #0056b3;
      }
=======
<html lang="no">

<head>
    <meta charset="UTF-8">
    <meta name="viewport" content="width=device-width, initial-scale=1.0">
    <title>Oversikt over publiserte pakker</title>

    <!-- Google Fonts -->
    <link href="https://fonts.googleapis.com/css2?family=Open+Sans:wght@400;600&family=Roboto:wght@700&display=swap" rel="stylesheet">

    <!-- Tabulator CSS -->
    <link rel="stylesheet" href="https://unpkg.com/tabulator-tables/dist/css/tabulator.min.css">

    <style>
        body {
            font-family: "Open Sans", sans-serif;
            margin: 20px;
            line-height: 1.6;
            background-color: #f9f9f9;
        }

        header {
            display: flex;
            align-items: center;
            justify-content: space-between;
            margin-bottom: 20px;
        }

        #ssb-logo {
            height: 60px;
        }

        h1 {
            font-family: "Roboto", sans-serif;
            font-size: 2rem;
            text-align: center;
            color: #274247;
            margin: 0;
        }

        #stats {
            margin-bottom: 30px;
            text-align: center;
        }

        ul#platform-counts {
            list-style-type: none;
            padding: 0;
            display: grid;
            grid-template-columns: repeat(auto-fit, minmax(300px, 1fr));
            gap: 30px;
            justify-items: center;
        }

        .platform-item {
            display: flex;
            flex-direction: column;
            align-items: center;
            border: 1px solid #ddd;
            border-radius: 10px;
            padding: 20px;
            box-shadow: 0 4px 10px rgba(0, 0, 0, 0.15);
            background-color: white;
            width: 100%;
            max-width: 350px;
            text-align: center;
            transition: transform 0.3s ease, box-shadow 0.3s ease;
        }

        .platform-item:hover {
            transform: translateY(-5px);
            box-shadow: 0 6px 15px rgba(0, 0, 0, 0.2);
        }

        .platform-item span {
            font-weight: 600;
            color: #274247;
            margin-bottom: 10px;
            font-size: 1.2rem;
        }

        .sparkline {
            width: 250px !important;
            height: 100px !important;
            margin-top: 10px;
        }

        .actions {
            margin: 30px 0 20px;
            text-align: center;
        }

        .action-button {
            padding: 10px 20px;
            background-color: #274247;
            color: white;
            border: none;
            border-radius: 5px;
            cursor: pointer;
            font-size: 1rem;
            margin: 5px;
            text-transform: uppercase;
            text-decoration: none;
        }

        .action-button:hover {
            background-color: #1b3035;
        }

        #table-container {
            margin-top: 30px;
        }

        #last-updated {
            margin-top: 10px;
            font-size: 0.9rem;
            color: #555;
        }
>>>>>>> 12dc7d69
    </style>
  </head>

<<<<<<< HEAD
  <body>
    <h1>SSB Package Statistics: Interactive Results Viewer</h1>
    <div class="actions">
      <!-- CSV Download Button -->
      <button id="download-csv" class="action-button">Download CSV</button>
      <!-- DuckDB WASM Button -->
      <a
        id="duckdb-button"
        class="action-button"
        href="https://shell.duckdb.org/#queries=v0,%20%20-Load-CSV-file%2C-auto%20detecting-column-name-and-types%0ACREATE-TABLE-ssb_packages-AS%0ASELECT-*%0AFROM-read_csv_auto(%27https%3A%2F%2Ftrygu.github.io%2Fssb%20pypi%20statistics%2Fresults.csv%27)~,%20%20-Sample-10-rows-from-the-table%0AFROM-ssb_packages-USING-SAMPLE-10~"
        target="_blank"
      >
        Open in DuckDB
      </a>
=======
<body>
    <header>
        <img id="ssb-logo" src="https://www.ssb.no/_/asset/mimir:0000019377e98930/SSB_logo_black.svg" alt="SSB Logo">
        <h1>Oversikt over publiserte pakker</h1>
    </header>

    <div id="stats">
        <p>Totalt Antall Pakker: <span id="total-packages">Laster...</span></p>
        <p>Sist oppdatert: <span id='last-updated'>N/A</span></p>
        <h2>Pakker etter Plattform:</h2>
        <ul id="platform-counts"></ul>
    </div>

    <div class="actions">
        <button id="download-csv" class="action-button">Last ned CSV</button>
        <a id="duckdb-button" class="action-button"
            href="https://shell.duckdb.org/#queries=v0,%20%20-Load-CSV-file%2C-auto%20detecting-column-name-and-types%0ACREATE-TABLE-ssb_packages-AS%0ASELECT-*%0AFROM-read_csv_auto(%27https%3A%2F%2Ftrygu.github.io%2Fssb%20pypi%20statistics%2Fresults.csv%27)~,%20%20-Sample-10-rows-from-the-table%0AFROM-ssb_packages-USING-SAMPLE-10~"
            target="_blank">Åpne i DuckDB</a>
>>>>>>> 12dc7d69
    </div>

    <div id="table-container"></div>

    <!-- Tabulator and Chart.js -->
    <script src="https://unpkg.com/tabulator-tables/dist/js/tabulator.min.js"></script>
    <script src="https://cdn.jsdelivr.net/npm/chart.js"></script>

    <script>
<<<<<<< HEAD
      // Placeholder for table data (to be dynamically populated by the Python script)
      const tableData = []; // Replace with actual data if needed

      // Tabulator Table Configuration
      const table = new Tabulator("#table-container", {
        data: tableData,
        layout: "fitColumns", // Fit columns to the width of the container
        columns: [
          {
            title: "Name",
            field: "Name",
            formatter: "html",
            formatterParams: { target: "_blank" }
          },
          { title: "Platform", field: "Platform" },
          { title: "Latest Version", field: "Latest Version" },
          { title: "Last Updated", field: "Last Updated" },
          { title: "Number of releases", field: "Number of releases" },
          {
            title: "Homepage",
            field: "Homepage",
            formatter: "link",
            formatterParams: { target: "_blank" }
          },
          {
            title: "Repository",
            field: "Repository",
            formatter: "link",
            formatterParams: { target: "_blank" }
          },
          { title: "Downloaded At", field: "Downloaded At" }
        ]
      });

      // CSV Download Button
      document.getElementById("download-csv").addEventListener("click", () => {
        table.download("csv", "results.csv");
      });
    </script>
  </body>
=======
        const tableData = [];
        const totalPackages = 0;
        const platformCounts = {};
        const platformActivity = {};

        document.getElementById("total-packages").textContent = totalPackages;

        const platformList = document.getElementById("platform-counts");

        function drawSparkline(canvasId, labels, data) {
            const existingChart = Chart.getChart(canvasId);
            if (existingChart) {
                existingChart.destroy();
            }

            new Chart(document.getElementById(canvasId), {
                type: 'line',
                data: {
                    labels: labels,
                    datasets: [{
                        label: 'Aktivitet',
                        data: data,
                        borderColor: '#274247',
                        borderWidth: 2,
                        pointRadius: 2,
                        pointHoverRadius: 4,
                        pointBackgroundColor: '#FF5733',
                        fill: true,
                        tension: 0.4
                    }]
                },
                options: {
                    maintainAspectRatio: true,
                    responsive: true,
                    plugins: { legend: { display: false } },
                    scales: {
                        x: { display: false },
                        y: { display: false }
                    }
                }
            });
        }

        Object.entries(platformCounts).forEach(([platform, count]) => {
            const li = document.createElement("li");
            li.className = "platform-item";
            li.innerHTML = `
                <span>${platform}: ${count} pakker</span>
                <canvas id="sparkline-${platform}" class="sparkline"></canvas>
            `;
            platformList.appendChild(li);

            if (platformActivity[platform]) {
                const activity = platformActivity[platform];
                const periods = Object.keys(activity).sort();
                const values = periods.map(period => activity[period] || 0);

                drawSparkline(`sparkline-${platform}`, periods, values);
            }
        });

        const table = new Tabulator("#table-container", {
            data: tableData,
            layout: "fitColumns",
            initialSort: [
                { column: "Last Updated", dir: "desc" },
            ],
            columns: [
                { title: "Navn", field: "Name", formatter: "html" },
                { title: "Plattform", field: "Platform" },
                { title: "Siste versjon", field: "Latest Version" },
                { title: "Sist oppdatert", field: "Last Updated", sorter: "date" },
                { title: "Hjemmeside", field: "Homepage", formatter: "link", formatterParams: { target: "_blank" } },
                { title: "Repository", field: "Repository", formatter: "link", formatterParams: { target: "_blank" } },
                { title: "Eier", field: "Owner Name" },
            ],
        });

        document.getElementById("download-csv").addEventListener("click", () => {
            table.download("csv", "results.csv");
        });
    </script>
</body>
>>>>>>> 12dc7d69
</html><|MERGE_RESOLUTION|>--- conflicted
+++ resolved
@@ -1,70 +1,4 @@
 <!DOCTYPE html>
-<<<<<<< HEAD
-<html lang="en">
-  <head>
-    <meta charset="UTF-8" />
-    <meta name="viewport" content="width=device-width, initial-scale=1.0" />
-    <title>SSB Package Statistics: Interactive Results Viewer</title>
-    <!-- Tabulator CSS -->
-    <link
-      rel="stylesheet"
-      href="https://unpkg.com/tabulator-tables/dist/css/tabulator.min.css"
-    />
-    <style>
-      body {
-        font-family: Arial, sans-serif;
-        margin: 20px;
-      }
-
-      h1 {
-        font-size: 2rem; /* Adjust heading font size */
-      }
-
-      #table-container {
-        margin-top: 20px;
-        font-size: 0.9rem; /* Adjust table font size */
-      }
-
-      .actions {
-        margin-bottom: 20px;
-        display: flex;
-        gap: 10px; /* Spacing between buttons */
-      }
-
-      .action-button {
-        padding: 10px 20px;
-        background-color: #007bff;
-        color: white;
-        border: none;
-        border-radius: 5px;
-        cursor: pointer;
-        text-decoration: none; /* Ensure the text inside links isn't underlined */
-        text-align: center; /* Center the text */
-        font-size: 1rem; /* Adjust button font size */
-        display: inline-block; /* Ensure consistency for anchor buttons */
-      }
-
-      .action-button:hover {
-        background-color: #0056b3;
-      }
-
-      button.action-button {
-        all: unset; /* Reset default browser styles for buttons */
-        display: inline-block; /* Ensure consistency with anchor buttons */
-        padding: 10px 20px;
-        background-color: #007bff;
-        color: white;
-        border: none;
-        border-radius: 5px;
-        cursor: pointer;
-        text-align: center;
-        font-size: 1rem;
-      }
-
-      button.action-button:hover {
-        background-color: #0056b3;
-      }
-=======
 <html lang="no">
 
 <head>
@@ -183,26 +117,9 @@
             font-size: 0.9rem;
             color: #555;
         }
->>>>>>> 12dc7d69
     </style>
-  </head>
-
-<<<<<<< HEAD
-  <body>
-    <h1>SSB Package Statistics: Interactive Results Viewer</h1>
-    <div class="actions">
-      <!-- CSV Download Button -->
-      <button id="download-csv" class="action-button">Download CSV</button>
-      <!-- DuckDB WASM Button -->
-      <a
-        id="duckdb-button"
-        class="action-button"
-        href="https://shell.duckdb.org/#queries=v0,%20%20-Load-CSV-file%2C-auto%20detecting-column-name-and-types%0ACREATE-TABLE-ssb_packages-AS%0ASELECT-*%0AFROM-read_csv_auto(%27https%3A%2F%2Ftrygu.github.io%2Fssb%20pypi%20statistics%2Fresults.csv%27)~,%20%20-Sample-10-rows-from-the-table%0AFROM-ssb_packages-USING-SAMPLE-10~"
-        target="_blank"
-      >
-        Open in DuckDB
-      </a>
-=======
+</head>
+
 <body>
     <header>
         <img id="ssb-logo" src="https://www.ssb.no/_/asset/mimir:0000019377e98930/SSB_logo_black.svg" alt="SSB Logo">
@@ -221,7 +138,6 @@
         <a id="duckdb-button" class="action-button"
             href="https://shell.duckdb.org/#queries=v0,%20%20-Load-CSV-file%2C-auto%20detecting-column-name-and-types%0ACREATE-TABLE-ssb_packages-AS%0ASELECT-*%0AFROM-read_csv_auto(%27https%3A%2F%2Ftrygu.github.io%2Fssb%20pypi%20statistics%2Fresults.csv%27)~,%20%20-Sample-10-rows-from-the-table%0AFROM-ssb_packages-USING-SAMPLE-10~"
             target="_blank">Åpne i DuckDB</a>
->>>>>>> 12dc7d69
     </div>
 
     <div id="table-container"></div>
@@ -231,48 +147,6 @@
     <script src="https://cdn.jsdelivr.net/npm/chart.js"></script>
 
     <script>
-<<<<<<< HEAD
-      // Placeholder for table data (to be dynamically populated by the Python script)
-      const tableData = []; // Replace with actual data if needed
-
-      // Tabulator Table Configuration
-      const table = new Tabulator("#table-container", {
-        data: tableData,
-        layout: "fitColumns", // Fit columns to the width of the container
-        columns: [
-          {
-            title: "Name",
-            field: "Name",
-            formatter: "html",
-            formatterParams: { target: "_blank" }
-          },
-          { title: "Platform", field: "Platform" },
-          { title: "Latest Version", field: "Latest Version" },
-          { title: "Last Updated", field: "Last Updated" },
-          { title: "Number of releases", field: "Number of releases" },
-          {
-            title: "Homepage",
-            field: "Homepage",
-            formatter: "link",
-            formatterParams: { target: "_blank" }
-          },
-          {
-            title: "Repository",
-            field: "Repository",
-            formatter: "link",
-            formatterParams: { target: "_blank" }
-          },
-          { title: "Downloaded At", field: "Downloaded At" }
-        ]
-      });
-
-      // CSV Download Button
-      document.getElementById("download-csv").addEventListener("click", () => {
-        table.download("csv", "results.csv");
-      });
-    </script>
-  </body>
-=======
         const tableData = [];
         const totalPackages = 0;
         const platformCounts = {};
@@ -344,6 +218,7 @@
                 { title: "Navn", field: "Name", formatter: "html" },
                 { title: "Plattform", field: "Platform" },
                 { title: "Siste versjon", field: "Latest Version" },
+                { title: "Antall publiseringer", field: "Number of releases" },
                 { title: "Sist oppdatert", field: "Last Updated", sorter: "date" },
                 { title: "Hjemmeside", field: "Homepage", formatter: "link", formatterParams: { target: "_blank" } },
                 { title: "Repository", field: "Repository", formatter: "link", formatterParams: { target: "_blank" } },
@@ -356,5 +231,4 @@
         });
     </script>
 </body>
->>>>>>> 12dc7d69
 </html>