--- conflicted
+++ resolved
@@ -5,15 +5,6 @@
 from datetime import datetime, timezone
 import time
 
-<<<<<<< HEAD
-
-def fetch_all_results(query, api_key):
-    """
-    Fetch all results for a query from Libraries.io across all pages.
-    """
-    url = f"https://libraries.io/api/search?q={query}&api_key={api_key}"
-    all_results = []
-=======
 # Constants
 LIBRARIES_IO_API_BASE = "https://libraries.io/api"
 PYPI_API_BASE = "https://pypi.org/pypi"
@@ -42,7 +33,6 @@
 
     # Default fallback
     return {"Owner Name": "N/A", "Homepage": homepage}
->>>>>>> 12dc7d69
 
 
 def fetch_cran_metadata(package_name):
@@ -52,17 +42,6 @@
     try:
         url = CRAN_PACKAGE_URL.format(package_name)
         response = requests.get(url)
-<<<<<<< HEAD
-        if response.status_code != 200:
-            raise Exception(
-                f"Failed to fetch Libraries.io results: {response.status_code}\n{response.text}"
-            )
-
-        # Parse the response
-        data = response.json()
-        all_results.extend(data)
-=======
->>>>>>> 12dc7d69
 
         if response.status_code == 200:
             # Parse Maintainer
@@ -111,25 +90,6 @@
 
     formatted_results = []
     for result in results:
-<<<<<<< HEAD
-        formatted_results.append(
-            {
-                "Name": result.get("name"),
-                "Platform": result.get("platform"),
-                "Latest Version": result.get("latest_release_number"),
-                "Last Updated": result.get("latest_release_published_at"),
-                "Number of releases": len(result.get("versions")),
-                "Description": result.get("description"),
-                "Homepage": result.get("homepage"),
-                "Repository": result.get("repository_url"),
-                "Keywords": ", ".join(result.get("keywords", [])),
-                "Stars": result.get("stars", 0),
-                "Forks": result.get("forks", 0),
-                "Contributors": result.get("contributors_count", 0),
-                "Downloaded At": current_timestamp,  # Add timestamp column
-            }
-        )
-=======
         name = result.get("name", "").strip()
         platform = result.get("platform", "").lower()
         repository_url = result.get("repository_url", "").strip()
@@ -160,10 +120,10 @@
             "Contributors": result.get("contributors_count", 0),
             "Stars": result.get("stars", 0),
             "Forks": result.get("forks", 0),
+            "Number of releases": len(result.get("versions")),
             "Dependents Count": result.get("dependents_count", 0),
             "Downloaded At": current_timestamp,
         })
->>>>>>> 12dc7d69
 
     # Create DataFrame and sort by Last Updated DESC
     df = pd.DataFrame(formatted_results)
@@ -182,33 +142,16 @@
     print(f"\nResults successfully saved to '{os.path.abspath(output_file)}'.")
 
 
-
 def main():
     api_key = os.getenv("LIBRARIESIO_API_KEY")
     if not api_key:
-<<<<<<< HEAD
-        raise Exception(
-            "API key not found. Please set LIBRARIESIO_API_KEY in the environment."
-        )
-
-    query = "statisticsnorway"  # Fixed query
-    print(f"Searching Libraries.io for '{query}' across all platforms...")
-
-    # Fetch all results across all pages
-    results = fetch_all_results(query, api_key)
-=======
         raise Exception("Libraries.io API key not found. Please set LIBRARIESIO_API_KEY in the environment.")
->>>>>>> 12dc7d69
 
     print("Searching Libraries.io for PyPi and CRAN packages...")
     results = fetch_all_results(api_key)
     print(f"Fetched {len(results)} results.")
 
-<<<<<<< HEAD
-    # Save results
-=======
     # Save results to CSV
->>>>>>> 12dc7d69
     save_results_to_csv(results)
 
 
